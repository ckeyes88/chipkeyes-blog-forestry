---
timeToRead: 4
<<<<<<< HEAD
authors: ["Chip Keyes"]
=======
authors: []
>>>>>>> 1c57e6a4
title: What I didn’t learn in my in CS degree
excerpt: 'Someone please save us, us college kids! What my parents told me is what I did. They said go to school and be a college kid, but in the...'
date: 2017-03-17
hero: ''
<<<<<<< HEAD
draft: false
=======
>>>>>>> 1c57e6a4

---
> “Someone please save us, us college kids!  
> What my parents told me is what I did.  
> They said go to school and be a college kid,  
> but in the end I question why I did”

> — Relient K

Relient K opens their song _College Kids_ with these lines, and they continue on making comical jabs at the romanticized view we often have towards education and academia.

While the song is meant to be a joke, and I’m incredibly grateful for both my biochemistry undergrad and my master in computer science, I thought the lyrics seemed right to kick off a discussion on the challenges of the gap between formal academic coursework and “real life” work.

Twice now I’ve completed a formal degree and entered into a full-time position in the field to which my degree pertained. In both cases, I discovered that while I was capable of fulfilling the role, there was a significant gap between my coursework and the knowledge that I needed to learn to be successful.

Now, it’s certainly not a profound breakthrough that coursework does not —and cannot — give us all the information for every possible scenario. That’s why we have programs such as boot camps, continuing education, online training and, of course, on-the-job experience to allow specialization and expansion of our knowledge base. It was, however, a surprise to me that so many of the courses started out flawed and left me wanting more.

Hopefully, my thoughts on this experience will give students some insight on how to get more of their courses, and teachers insight into how their courses could be more valuable to their students.

* * *
### The Problems

#### Learning Yesterday’s News

I’ll be the first to say that there is a huge benefit to understanding the history behind methods. There are certainly timeless lessons and dismissing them because they are ‘old’ or ‘outdated’ is a sure sign of naivety and immaturity.

That being said, one of the biggest disconnects between my academic courses and the real world was their adherence to old practices and their slowness to adopt new methods.

I actually took a web development course that spent only a single unit looking at Javascript and had us building our entire web application with Java and JSP…in 2015.

**Bottom line? If we want students to learn how to work with today’s tools, we need to teach them today’s industry standards.**

#### Learning Contrived Scenarios

Another challenge facing formal education is the lack of experience students receive working on real life projects. To be fair, I think this is a problem within many facets of learning, including online, tutorial, and formal.

If all of our tutorials and courses go through how to build a Todo application…guess what? We’re going to have a lot of great Todo apps and not much else.

The advantage that modern boot camps are giving to their students, which the academic courses seem to be overlooking, is the experience working as close to real world examples as possible.

It was common for my courses to have a project that extended the length of the course and while it was nice to have the continuity from module to module, I often found the projects very contrived. As someone that learns by example and carries those examples over to other use cases, this made it hard for me extrapolate the overall concepts into other more useful scenarios.

On top of this, the courses tended to breeze over some of the more useful topics as they were deemed “too complicated” to go into for the course. We built a very thorough Todo application in a Ruby on Rails project, but used a library to extract away the very useful concept of OAuth and session management — a topic that comes up in almost every project and that I still struggle with today.

**Bottom line? If we want to train students so that they can quickly jump into an industry position, then we need to teach them how to solve industry-like problems.**

Which leads me to my next point…

### Theoretical reality

Piggybacking right on top of contrived scenarios, is teaching students with a firehose of theory and expecting them to pick out the droplets of practical examples for use in real projects.

This is a big one, as it starts from day one in Introduction to Algorithms and Data Structures. It hurts me a little to call this one out, as I’m someone that would be perfectly content just studying theory.

But at some point, my more practical side says, “Wait, is it really important to understand the theoretical proof of why a specific algorithm is bounded at O(lg(n)²+k/2 )?”

**In most cases, the answer is no, even if you do use that algorithm.**

I understand that many professors would argue that those questions are very important and I would agree…to an extent. I started a course on machine learning hoping to apply some of the principals to some real problems. After about a month, I realized we would spend the entire course reading scholarly articles and machine learning algorithms and would spend zero time applying any of that knowledge to real data. I ended up dropping the course, deciding I could dive into some more practical tutorials and reading on my own.

Sure, I was able to pull out some valuable lessons from these highly theoretical courses, but I believe reading scholarly articles and deriving mathematical formulae makes you really good at — you guessed it—reading scholarly articles and deriving mathematical formulae.

You don’t become an Olympic athlete by sitting in a classroom learning the correct way to swim a butterfly stroke. You become an athlete by _doing_ that activity over and over and having other experienced athletes perfect your theory on the go.

**Bottom line? If we want students that can apply good theory to real world problems, we need to incorporate good theory into real world projects, not the other way around.**

* * *

#### To the Students —

As I progressed through my curriculum and found that finishing a course on a topic did not instantly make me an expert on that subject, I began supplementing my learning as much as possible with my own “curriculum”.

I adopted a mentality towards soaking up as much information in my area of study as possible.

In fields that change rapidly, to the point that even one-year-old technologies are out of date, you must be vigilant to stay on top of new topics and emerging technologies.

**If you find yourself unwilling to devote energy to external learning, are content with current technologies, or are afraid to change the status quo, then you are already miles behind the times.**

#### To the Professors —

Keeping curriculum up-to-date is not an easy feat, especially when the subject matter is in a rapidly changing field. It’s impossible to expect a course to always stay in sync with the latest languages, frameworks, techniques, etc.

Furthermore, just because something is new doesn’t mean it should be automatically incorporated into a course, or that the previous curriculum is outdated or no longer valuable.

However, these are not excuses to remain tied to a course that was designed five or more years ago simply because it was a good course back then or because it requires a complete overhaul. Regardless of the value of the older material, students are expected to be familiar with new concepts when they enter the workforce.

**Just as those students have a responsibility to push beyond what they learn in the classroom, professors must push beyond what they taught in the classroom in years past.**

* * *

As a final note, I want to reiterate that I am very grateful for my education and I hold a great amount of respect for my professors.

I only mean to highlight where, in my experience, my education seemed to be lacking. Those gaps are as much on me as they are on the program or any one course.

As both students, professors, and, ultimately, industry leaders, we must take responsibility for our field’s education, including where it falls short and what we need to do to fill that gap.<|MERGE_RESOLUTION|>--- conflicted
+++ resolved
@@ -1,18 +1,11 @@
 ---
 timeToRead: 4
-<<<<<<< HEAD
 authors: ["Chip Keyes"]
-=======
-authors: []
->>>>>>> 1c57e6a4
 title: What I didn’t learn in my in CS degree
 excerpt: 'Someone please save us, us college kids! What my parents told me is what I did. They said go to school and be a college kid, but in the...'
 date: 2017-03-17
 hero: ''
-<<<<<<< HEAD
 draft: false
-=======
->>>>>>> 1c57e6a4
 
 ---
 > “Someone please save us, us college kids!  
